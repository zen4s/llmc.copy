--- conflicted
+++ resolved
@@ -1850,8 +1850,8 @@
     // read in the (optional) command line arguments
     const char* input_dataset_prefix = "data/tiny_shakespeare"; // or e.g. data/TinyStories
     const char* output_log_file = NULL;
-    int B = 4; // batch size
-    int T = 1024; // sequence length max
+    const int B = 4; // batch size
+    const int T = 1024; // sequence length max
     float learning_rate = 1e-4f;
     int val_loss_every = 20; // every how many steps do we eval validation loss?
     int val_max_batches = 20; // how many batches max do we eval for validation loss?
@@ -1907,24 +1907,11 @@
     gpt2_build_from_checkpoint(&model, "gpt2_124M.bin");
 
     // build the DataLoaders from tokens files. for now use tiny_shakespeare if available, else tiny_stories
-<<<<<<< HEAD
-    const char* tiny_stories_train = "data/TinyStories_train.bin";
-    const char* tiny_stories_val = "data/TinyStories_val.bin";
-    const char* tiny_shakespeare_train = "data/tiny_shakespeare_train.bin";
-    const char* tiny_shakespeare_val = "data/tiny_shakespeare_val.bin";
-    const char* train_tokens = access(tiny_shakespeare_train, F_OK) != -1 ? tiny_shakespeare_train : tiny_stories_train;
-    const char* val_tokens = access(tiny_shakespeare_val, F_OK) != -1 ? tiny_shakespeare_val : tiny_stories_val;
-    const int B = 4;
-    const int T = 1024;
-    printf("batch size: %d\n", B);
-    printf("sequence length: %d\n", T);
-=======
     char train_tokens_filename[128];
     char val_tokens_filename[128];
     assert(strlen(input_dataset_prefix) < 100); // being bit lazy here, make sure we don't overflow
     sprintf(train_tokens_filename, "%s_train.bin", input_dataset_prefix);
     sprintf(val_tokens_filename, "%s_val.bin", input_dataset_prefix);
->>>>>>> 9fb9c918
 
     // set up the dataloaders
     DataLoader train_loader;
