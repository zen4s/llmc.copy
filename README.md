--- conflicted
+++ resolved
@@ -74,13 +74,10 @@
 
 Great, let's get even more serious. We're using MPI and NCCL for multi-GPU training. Everything in the section above applies, with the following changes:
 
-<<<<<<< HEAD
 Download and install [nccl](https://docs.nvidia.com/deeplearning/nccl/install-guide/index.html#down).
-```
-=======
+
 ```bash
 # example to install MPI:
->>>>>>> dee4e425
 sudo apt install openmpi-bin openmpi-doc libopenmpi-dev
 # the run command is now preceeded by `mpirun`:
 mpirun -np <number of GPUs on your machine> ./train_gpt2cu
